--- conflicted
+++ resolved
@@ -5,24 +5,15 @@
 import regex as re
 
 from presidio_analyzer import (
-<<<<<<< HEAD
-    RecognizerResult,
-=======
->>>>>>> e65c89c6
     EntityRecognizer,
     RecognizerResult,
 )
-
 from presidio_analyzer.app_tracer import AppTracer
 from presidio_analyzer.context_aware_enhancers import (
     ContextAwareEnhancer,
     LemmaContextAwareEnhancer,
 )
-<<<<<<< HEAD
-from presidio_analyzer.nlp_engine import NlpEngine, NlpEngineProvider, NlpArtifacts
-=======
 from presidio_analyzer.nlp_engine import NlpArtifacts, NlpEngine, NlpEngineProvider
->>>>>>> e65c89c6
 from presidio_analyzer.recognizer_registry import (
     RecognizerRegistry,
     RecognizerRegistryProvider,
