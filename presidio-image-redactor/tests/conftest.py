import pydicom
import json
import os

from PIL import Image
from presidio_analyzer.recognizer_result import RecognizerResult

from presidio_image_redactor import ImageAnalyzerEngine
from presidio_image_redactor.entities import ImageRecognizerResult
import pytest

from presidio_analyzer.nlp_engine import NlpEngine
from presidio_analyzer.nlp_engine import NlpArtifacts

from typing import Iterable, Iterator, Tuple, List


SCRIPT_DIR = os.path.dirname(__file__)


@pytest.fixture(scope="function")
def get_ocr_analyzer_results():
    ocr_result = {}
    ocr_result["text"] = [
        "",
        "Homey",
        "Interiors",
        "was",
        "created",
        "by",
        "Katie",
        "",
        "Cromley.",
    ]
    ocr_result["left"] = [143, 143, 322, 530, 634, 827, 896, 141, 141]
    ocr_result["top"] = [64, 67, 67, 76, 64, 64, 64, 134, 134]
    ocr_result["width"] = [936, 160, 191, 87, 172, 51, 183, 801, 190]
    ocr_result["height"] = [50, 47, 37, 28, 40, 50, 40, 50, 50]
    text = " Homey Interiors was created by Katie  Cromley."

    analyzer_result = [
        RecognizerResult("PERSON", 32, 37, 0.85),
        RecognizerResult("PERSON", 39, 46, 0.85),
    ]

    return ocr_result, text, analyzer_result


@pytest.fixture(scope="function")
def get_image_recognizerresult():
    results = [
        ImageRecognizerResult("PERSON", 32, 37, 0.85, 896, 64, 183, 40),
        ImageRecognizerResult("PERSON", 39, 46, 0.85, 141, 134, 190, 50),
    ]
    return results


@pytest.fixture(scope="module")
def image_analyzer_engine():
    return ImageAnalyzerEngine()


@pytest.fixture(scope="module")
def get_mock_dicom_instance():
    """DICOM instance to use in testing"""
    # Assign
    filepath = f"{SCRIPT_DIR}/test_data/0_ORIGINAL.dcm"

    # Act
    instance = pydicom.dcmread(filepath)

    return instance


@pytest.fixture(scope="module")
def get_mock_dicom_verify_results():
    """Loaded json results file"""
    with open(f"{SCRIPT_DIR}/integration/resources/dicom_pii_verify_integration.json") as json_file:
        results_json = json.load(json_file)

    return results_json


@pytest.fixture(scope="module")
def get_mock_png():
    filepath = f"{SCRIPT_DIR}/test_data/png_images/0_ORIGINAL.png"
    return Image.open(filepath)


@pytest.fixture(scope="module")
def get_dummy_nlp_engine():
    """Dummy NLP engine to use in testing"""

    class DummyNlpEngine(NlpEngine):
        def load(self) -> None:
            return None

        def is_loaded(self) -> bool:
            return True

        def process_text(self, text: str, language: str) -> NlpArtifacts:
            return None

        def process_batch(
            self,
            texts: Iterable[str],
            language: str,
            **kwargs,  # noqa ANN003
        ) -> Iterator[Tuple[str, NlpArtifacts]]:
            return None

        def is_stopword(self, word: str, language: str) -> bool:
            return False

        def is_punct(self, word: str, language: str) -> bool:
            return False

        def get_supported_entities(self) -> List[str]:
            return []
<<<<<<< HEAD
=======

>>>>>>> e65c89c6
        def get_supported_languages(self) -> List[str]:
            return ["en"]

    return DummyNlpEngine()<|MERGE_RESOLUTION|>--- conflicted
+++ resolved
@@ -117,10 +117,7 @@
 
         def get_supported_entities(self) -> List[str]:
             return []
-<<<<<<< HEAD
-=======
 
->>>>>>> e65c89c6
         def get_supported_languages(self) -> List[str]:
             return ["en"]
 
